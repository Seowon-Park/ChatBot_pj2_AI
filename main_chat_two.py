--- conflicted
+++ resolved
@@ -419,16 +419,12 @@
                 error_msg = f"'{sub_question}' 질문에 해당하는 처리기({tool_name})를 찾을 수 없습니다."
                 individual_responses.append(error_msg)
                 log_progress(f"  ❌ {error_msg}")
-<<<<<<< HEAD
 
         log_progress(
             f"모든 개별 핸들러 실행 완료. 수집된 개별 답변: {individual_responses}"
         )
         intermediate_messages.append("수집된 정보를 통합하여 답변을 정리하고 있어요...") # 답변 통합 시작 메시지
-=======
-        
-        log_progress(f"모든 개별 핸들러 실행 완료. 수집된 개별 답변: {individual_responses}")
->>>>>>> 7fefbb81
+
 
         # --------------------------------------------------------------------
         # 3단계: 답변 통합 (Response Synthesis)
